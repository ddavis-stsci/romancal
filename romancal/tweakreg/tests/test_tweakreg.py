--- conflicted
+++ resolved
@@ -26,7 +26,11 @@
 )
 
 
-<<<<<<< HEAD
+class MockConnectionError:
+    def __init__(self, *args, **kwargs):
+        raise requests.exceptions.ConnectionError
+
+
 def create_asn_file(tmp_path):
     asn_content = """
         {
@@ -66,55 +70,6 @@
     return asn_file_path
 
 
-class MockConnectionError:
-    def __init__(self, *args, **kwargs):
-        raise requests.exceptions.ConnectionError
-def create_asn_file(tmp_path):
-    asn_content = """
-        {
-            "asn_type": "None",
-            "asn_rule": "DMS_ELPP_Base",
-            "version_id": null,
-            "code_version": "0.9.1.dev28+ge987cc9.d20230106",
-            "degraded_status": "No known degraded exposures in association.",
-            "program": "noprogram",
-            "constraints": "No constraints",
-            "asn_id": "a3001",
-            "target": "none",
-            "asn_pool": "test_pool_name",
-            "products": [
-                {
-                    "name": "files.asdf",
-                    "members": [
-                        {
-                            "expname": "img_1.asdf",
-                            "exptype": "science"
-                        },
-                        {
-                            "expname": "img_2.asdf",
-                            "exptype": "science"
-                        }
-                    ]
-                }
-            ]
-        }
-"""
-    asn_file_path = str(tmp_path / "sample_asn.json")
-    asn_file = StringIO()
-    asn_file.write(asn_content)
-    with open(asn_file_path, mode="w") as f:
-        print(asn_file.getvalue(), file=f)
-
-    return asn_file_path
-
-
-=======
->>>>>>> b02786e8
-class MockConnectionError:
-    def __init__(self, *args, **kwargs):
-        raise requests.exceptions.ConnectionError
-
-
 def update_wcsinfo(input_dm):
     """
     Update WCSInfo with realistic data (i.e. obtained from romanisim simulations).
@@ -896,7 +851,6 @@
     assert hasattr(img.meta, "tweakreg_catalog")
 
 
-<<<<<<< HEAD
 def test_tweakreg_parses_asn_correctly(tmp_path, base_image):
     """Test that TweakReg can parse an ASN file properly."""
 
@@ -951,88 +905,11 @@
     assert (res[1].data == img_2.data).all()
 
 
-=======
->>>>>>> b02786e8
 def test_tweakreg_raises_error_on_connection_error_to_the_vo_service(
     tmp_path, base_image, monkeypatch
 ):
     """
     Test that TweakReg raises an error when there is a connection error with
-    the VO API server, which means that an absolute reference catalog cannot be created.
-    """
-
-    img = base_image(shift_1=1000, shift_2=1000)
-    add_tweakreg_catalog_attribute(tmp_path, img)
-
-    step = TweakRegStep()
-
-    monkeypatch.setattr("requests.get", MockConnectionError)
-    res = step.process([img])
-
-    assert type(res) == rdm.ModelContainer
-    assert len(res) == 1
-    assert res[0].meta.cal_step.tweakreg.lower() == "skipped"
-<<<<<<< HEAD
-    assert step.skip is True
-def test_tweakreg_parses_asn_correctly(tmp_path, base_image):
-    """Test that TweakReg can parse an ASN file properly."""
-
-    def clean_result(result):
-        """
-        Remove meta.tweakreg_catalog from 'tweaked' file.
-
-        Parameters
-        ----------
-        result : ModelContainer
-            A ModelContainer with the results from TweakRegStep.
-        """
-        for img in result:
-            del img.meta["tweakreg_catalog"]
-
-    img_1 = base_image(shift_1=1000, shift_2=1000)
-    img_2 = base_image(shift_1=1000, shift_2=1000)
-    img_1.meta["filename"] = "img_1.asdf"
-    img_2.meta["filename"] = "img_2.asdf"
-    add_tweakreg_catalog_attribute(tmp_path, img_1, catalog_filename="img_1")
-    add_tweakreg_catalog_attribute(tmp_path, img_2, catalog_filename="img_2")
-    img_1.save(tmp_path / "img_1.asdf")
-    img_2.save(tmp_path / "img_2.asdf")
-    asn_filepath = create_asn_file(tmp_path)
-    with open(asn_filepath) as f:
-        asn_content = json.load(f)
-
-    step = TweakRegStep()
-
-    res = step.process(asn_filepath)
-    assert type(res) == rdm.ModelContainer
-
-    assert hasattr(res[0].meta, "asn")
-    assert (
-        res[0].meta.asn["exptype"]
-        == asn_content["products"][0]["members"][0]["exptype"]
-    )
-    assert (
-        res[1].meta.asn["exptype"]
-        == asn_content["products"][0]["members"][1]["exptype"]
-    )
-    assert res[0].meta.asn["pool_name"] == asn_content["asn_pool"]
-    assert res[1].meta.asn["pool_name"] == asn_content["asn_pool"]
-
-    assert res[0].meta.filename == img_1.meta.filename
-    assert res[1].meta.filename == img_2.meta.filename
-
-    assert type(res[0]) == type(img_1)
-    assert type(res[1]) == type(img_2)
-
-    assert (res[0].data == img_1.data).all()
-    assert (res[1].data == img_2.data).all()
-
-
-def test_tweakreg_raises_error_on_connection_error_to_the_vo_service(
-    tmp_path, base_image, monkeypatch
-):
-    """
-    Test that TweakReg raises an error when there is a connection error with
     the VO API server.
     """
 
@@ -1045,7 +922,4 @@
         monkeypatch.setattr("requests.get", MockConnectionError)
         step.process([img])
 
-    assert type(exec_info.value) == requests.exceptions.ConnectionError
-=======
-    assert step.skip is True
->>>>>>> b02786e8
+    assert type(exec_info.value) == requests.exceptions.ConnectionError