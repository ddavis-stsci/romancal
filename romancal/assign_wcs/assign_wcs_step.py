"""
Assign a gWCS object to a science image.

"""
import logging

import gwcs.coordinate_frames as cf
from astropy import coordinates as coord
from astropy import units as u
from gwcs.wcs import WCS, Step
from roman_datamodels import datamodels as rdm

from ..stpipe import RomanStep
from . import pointing
from .utils import wcs_bbox_from_shape, add_s_region

log = logging.getLogger(__name__)
log.setLevel(logging.DEBUG)


__all__ = ["AssignWcsStep", "load_wcs"]


class AssignWcsStep(RomanStep):
    """Assign a gWCS object to a science image."""

    reference_file_types = ["distortion"]

    def process(self, input):
        reference_file_names = {}
        with rdm.open(input, lazy_load=False) as input_model:
            for reftype in self.reference_file_types:
                log.info(f"reftype, {reftype}")
                reffile = self.get_reference_file(input_model, reftype)
<<<<<<< HEAD
                reference_file_names[reftype] = reffile or ""
            log.debug(
                f"reference files used in assign_wcs: {reference_file_names}"
            )
=======
                reference_file_names[reftype] = reffile if reffile else ""
            log.info("Using reference files: %s for assign_wcs", reference_file_names)
>>>>>>> 83d58323
            result = load_wcs(input_model, reference_file_names)

        if self.save_results:
            try:
                self.suffix = "assignwcs"
            except AttributeError:
                self["suffix"] = "assignwcs"

        return result


def load_wcs(input_model, reference_files=None):
    """Create a gWCS object and store it in ``Model.meta``.

    Parameters
    ----------
    input_model : `~roman_datamodels.datamodels.WfiImage`
        The exposure.
    reference_files : dict
        A dict {reftype: reference_file_name} containing all
        reference files that apply to this exposure.

    Returns
    -------
    output_model : `~roman_datamodels.ImageModel`
        The input image file with attached gWCS object.
        The input_model is modified in place.
    """
    output_model = input_model

    if reference_files is not None:
        for ref_type, ref_file in reference_files.items():
            reference_files[ref_type] = (
                ref_file if ref_file not in ["N/A", ""] else None
            )
    else:
        reference_files = {}

    # Frames
    detector = cf.Frame2D(
        name="detector", axes_order=(0, 1), unit=(u.pix, u.pix)
    )
    v2v3 = cf.Frame2D(
        name="v2v3",
        axes_order=(0, 1),
        axes_names=("v2", "v3"),
        unit=(u.arcsec, u.arcsec),
    )
    world = cf.CelestialFrame(reference_frame=coord.ICRS(), name="world")

    # Transforms between frames
    distortion = wfi_distortion(output_model, reference_files)
    tel2sky = pointing.v23tosky(output_model)

    pipeline = [
        Step(detector, distortion),
        Step(v2v3, tel2sky),
        Step(world, None),
    ]
    wcs = WCS(pipeline)
    if wcs.bounding_box is None:
        wcs.bounding_box = wcs_bbox_from_shape(output_model.data.shape)

    output_model.meta["wcs"] = wcs

    # update S_REGION
    add_s_region(output_model)

    output_model.meta.cal_step["assign_wcs"] = "COMPLETE"

    return output_model


def wfi_distortion(model, reference_files):
    """
    Create the "detector" to "v2v3" transform for WFI

    Parameters
    ----------
    model : `~roman_datamodels.datamodels.WfiImage`
        The data model for processing
    reference_files : dict
        A dict {reftype: reference_file_name} containing all
        reference files that apply to this exposure.

    Returns
    -------
    The transform model
    """

    dist = rdm.DistortionRefModel(reference_files["distortion"])
    transform = dist.coordinate_distortion_transform

    try:
        bbox = transform.bounding_box
    except NotImplementedError:
        # Check if the transform in the reference file has a ``bounding_box``.
        # If not set a ``bounding_box`` equal to the size of the image after
        # assembling all distortion corrections.
        bbox = None
    dist.close()

    if bbox is None:
        transform.bounding_box = wcs_bbox_from_shape(model.data.shape)
    else:
        transform.bounding_box = bbox

    return transform<|MERGE_RESOLUTION|>--- conflicted
+++ resolved
@@ -32,15 +32,8 @@
             for reftype in self.reference_file_types:
                 log.info(f"reftype, {reftype}")
                 reffile = self.get_reference_file(input_model, reftype)
-<<<<<<< HEAD
-                reference_file_names[reftype] = reffile or ""
-            log.debug(
-                f"reference files used in assign_wcs: {reference_file_names}"
-            )
-=======
                 reference_file_names[reftype] = reffile if reffile else ""
             log.info("Using reference files: %s for assign_wcs", reference_file_names)
->>>>>>> 83d58323
             result = load_wcs(input_model, reference_file_names)
 
         if self.save_results:
