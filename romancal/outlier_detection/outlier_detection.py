--- conflicted
+++ resolved
@@ -108,7 +108,7 @@
         median_model.data = Quantity(
             self.create_median(drizzled_models), unit=median_model.data.unit
         )
-<<<<<<< HEAD
+
         if not pars.get("in_memory", True):
             median_model_output_path = self.make_output_path(
                 basepath=median_model.meta.basic.filename.replace(
@@ -118,14 +118,6 @@
             )
             median_model.save(median_model_output_path)
             log.info(f"Saved model in {median_model_output_path}")
-=======
-        median_model_output_path = self.make_output_path(
-            basepath=median_model.meta.filename.replace(self.resample_suffix, ".asdf"),
-            suffix="median",
-        )
-        median_model.save(median_model_output_path)
-        log.info(f"Saved model in {median_model_output_path}")
->>>>>>> 76132952
 
         if pars["resample_data"]:
             # Blot the median image back to recreate each input image specified
