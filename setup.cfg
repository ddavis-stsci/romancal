[metadata]
name = romancal
description = Library for calibration of science observations from the Nancy Grace Roman Space Telescope
long_description = Library for calibration of science observations from the Nancy Grace Roman Space Telescope
author = Roman calibration pipeline developers
license = BSD-3-Clause
url = https://github.com/spacetelescope/romancal
project_urls =
    Bug Tracker = https://github.com/spacetelescope/romancal/issues
    Documentation = https://roman-pipeline.readthedocs.io/en/stable/
    Source Code = https://github.com/spacetelescope/romancal
classifiers =
    Intended Audience :: Science/Research
    Topic :: Scientific/Engineering :: Astronomy
    License :: OSI Approved :: BSD License
    Programming Language :: Python :: 3

[options]
zip_safe = False
python_requires = >=3.8
setup_requires =
    setuptools_scm
install_requires =
    asdf>=2.11.0
    astropy>=5.0.4
    crds>=11.9.0
    gwcs>=0.17.0
    jsonschema>=3.0.2
    numpy>=1.22
    pyparsing>=2.2
    requests>=2.22
    roman_datamodels>=0.11.0
<<<<<<< HEAD
    rad>=0.11.0
=======
>>>>>>> da385fbb
    stcal>=0.2.5
    stpipe>=0.3.1

[options.extras_require]
docs =
    matplotlib
    sphinx
    sphinx-automodapi
    sphinx-rtd-theme
    stsci-rtd-theme
    sphinx-astropy
    sphinx-asdf
test =
    ci-watson>=0.3.0
    pytest>=4.6.0
    pytest-astropy
    codecov>=1.6.0

[flake8]
select = F, W, E27, E70, E71, E101, E111, E112, E113, E201, E202, E221, E222,
    E241, E401, E402, E501, E704, E722
max-line-length = 130
exclude =
    docs,
    .tox,
    .eggs
ignore = E203, W503, W504

aws =
    stsci-aws-utils>=0.1.2
ephem =
    pymssql-linux==2.1.6
    jplephem==2.9

[options.entry_points]
stpipe.steps =
    romancal = romancal.stpipe.integration:get_steps

[build-sphinx]
source-dir = docs
build-dir = docs
all_files = 1

[upload_docs]
upload-dir = docs/_build/html
show-response = 1

[tool:pytest]
minversion = 4.6
norecursedirs = docs/_build scripts .tox
asdf_schema_tests_enabled = true
asdf_schema_validate_default = false
asdf_schema_root = romancal/datamodels/schemas
junit_family = xunit2
inputs_root = roman-pipeline
results_root = roman-pipeline-results
doctest_plus = true
doctest_rst = true
text_file_format = rst
addopts = --show-capture=no --open-files --doctest-ignore-import-errors

[coverage:run]
omit =
    romancal/regtest/conftest.py
    romancal/setup.py
    romancal/tests/test*
    romancal/regtest/test*
    romancal/*/tests/*
    docs/*
    # And list these again for running against installed version
    */romancal/regtest/conftest.py
    */romancal/setup.py
    */romancal/tests/test*
    */romancal/regtest/test*
    */romancal/*/tests/*
    */docs/*

[coverage:report]
exclude_lines =
    pragma: no cover
    if self.debug:
    except ImportError
    raise AssertionError
    raise NotImplementedError
    if __name__ == '__main__':<|MERGE_RESOLUTION|>--- conflicted
+++ resolved
@@ -30,10 +30,6 @@
     pyparsing>=2.2
     requests>=2.22
     roman_datamodels>=0.11.0
-<<<<<<< HEAD
-    rad>=0.11.0
-=======
->>>>>>> da385fbb
     stcal>=0.2.5
     stpipe>=0.3.1
 
